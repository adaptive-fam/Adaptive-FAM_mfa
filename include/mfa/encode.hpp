--- conflicted
+++ resolved
@@ -963,21 +963,14 @@
                 if (Pcons.rows())
                     sum += Ncons.row(i).sum();
 
-<<<<<<< HEAD
-                if (fabs(sum - 1.0) > 1e-8)
-                {
-                    cerr << "Nfree + Ncons row " << i << " sum = " << sum << " which should be 1.0?" << endl;
-                    error = true;
-=======
-                if (fabs(sum - 1.0) > 1e-3)
-                {
+                    // TODO: if sum != 1, is this an error?
+//                 if (fabs(sum - 1.0) > 1e-3)
+//                 {
 //                     cerr << "Nfree + Ncons row " << i << " sum = " << sum << " which should be 1.0?" << endl;
 //                     error = true;
->>>>>>> d98902ae
-                }
+//                 }
                 if (sum > 0.0)
                 {
-                    // TODO: if sum != 1, is this an error?
                     Nfree.row(i) /= sum;
                     if (Pcons.rows())
                         Ncons.row(i) /= sum;
