//--------------------------------------------------------------
// example of encoding / decoding higher dimensional data w/ adaptive number of control points
//
// Tom Peterka
// Argonne National Laboratory
// tpeterka@mcs.anl.gov
//--------------------------------------------------------------

#include <mfa/mfa.hpp>

#include <vector>
#include <iostream>
#include <cmath>

#include <diy/master.hpp>
#include <diy/reduce-operations.hpp>
#include <diy/decomposition.hpp>
#include <diy/assigner.hpp>
#include <diy/io/block.hpp>

#include "block.hpp"

#include "../include/opts.h"

using namespace std;

typedef  diy::RegularDecomposer<Bounds> Decomposer;

int main(int argc, char** argv)
{
    // initialize MPI
    diy::mpi::environment  env(argc, argv); // equivalent of MPI_Init(argc, argv)/MPI_Finalize()
    diy::mpi::communicator world;           // equivalent of MPI_COMM_WORLD

    int nblocks     = 1;                     // number of local blocks
    int tot_blocks  = nblocks * world.size();
    int mem_blocks  = -1;                    // everything in core for now
    int num_threads = 1;                     // needed in order to do timing

    // initialize DIY
    diy::FileStorage          storage("./DIY.XXXXXX"); // used for blocks to be moved out of core
    diy::Master               master(world,
                                     num_threads,
                                     mem_blocks,
                                     &Block::create,
                                     &Block::destroy,
                                     &storage,
                                     &Block::save,
                                     &Block::load);
    diy::ContiguousAssigner   assigner(world.size(), tot_blocks);
    diy::decompose(world.rank(), assigner, master);

    int nctrl_pts;

    // generate

    DomainArgs d_args;

    // 1d sinc function f(x) = sinc(x)
//     float norm_err_limit =9.2e-3;           // normalized maximum allowable error
//     d_args.pt_dim       = 2;
//     d_args.dom_dim      = 1;
//     d_args.p[0]         = 4;
//     d_args.ndom_pts[0]  = 100;
//     d_args.nctrl_pts[0] = 20;
//     d_args.min[0]       = -4.0 * M_PI;
//     d_args.max[0]       = 4.0 * M_PI;
//     d_args.s            = 10.0;           // scaling factor on range
//     master.foreach([&](Block* b, const diy::Master::ProxyWithLink& cp)
//                    { b->generate_sinc_data(cp, d_args); });
//
    // 1d very small sinc function
//     float norm_err_limit = 1.5e-1;
//     d_args.pt_dim       = 2;
//     d_args.dom_dim      = 1;
//     d_args.p[0]         = 2;
//     d_args.ndom_pts[0]  = 20;
//     d_args.nctrl_pts[0] = 6;
//     d_args.min[0]       = -4.0 * M_PI;
//     d_args.max[0]       = 4.0 * M_PI;
//     d_args.s            = 10.0;              // scaling factor on range
//     master.foreach([&](Block* b, const diy::Master::ProxyWithLink& cp)
//                    { b->generate_sinc_data(cp, d_args); });

    // small 2d sinc function f(x,y) = sinc(x)sinc(y)
//     float norm_err_limit = 3.0e-1;
//     float norm_err_limit = 3.0e-2;
//     float norm_err_limit = 3.0e-3;
//     d_args.pt_dim       = 3;
//     d_args.dom_dim      = 2;
//     d_args.p[0]         = 4;
//     d_args.p[1]         = 4;
//     d_args.ndom_pts[0]  = 100;
//     d_args.ndom_pts[1]  = 100;
//     d_args.nctrl_pts[0] = 8;
//     d_args.nctrl_pts[1] = 8;
//     d_args.min[0]       = -4.0 * M_PI;
//     d_args.min[1]       = -4.0 * M_PI;
//     d_args.max[0]       = 4.0 * M_PI;
//     d_args.max[1]       = 4.0 * M_PI;
//     d_args.s            = 10.0;              // scaling factor on range
//     master.foreach([&](Block* b, const diy::Master::ProxyWithLink& cp)
//                    { b->generate_sinc_data(cp, d_args); });

    // 2d sinc function f(x,y) = sinc(x)sinc(y)
<<<<<<< HEAD
    float norm_err_limit = 1.0e-5;           // normalized maximum allowable error
    d_args.pt_dim       = 3;
    d_args.dom_dim      = 2;
    d_args.p[0]         = 4;
    d_args.p[1]         = 4;
    d_args.ndom_pts[0]  = 500;
    d_args.ndom_pts[1]  = 500;
    d_args.nctrl_pts[0] = 5;
    d_args.nctrl_pts[1] = 5;
    d_args.min[0]       = -4.0 * M_PI;
    d_args.min[1]       = -4.0 * M_PI;
    d_args.max[0]       = 4.0 * M_PI;
    d_args.max[1]       = 4.0 * M_PI;
    d_args.s            = 10.0;              // scaling factor on range
    master.foreach([&](Block* b, const diy::Master::ProxyWithLink& cp)
                   { b->generate_sinc_data(cp, d_args); });
=======
//     float norm_err_limit = 1.0e-2;           // normalized maximum allowable error
//     d_args.pt_dim       = 3;
//     d_args.dom_dim      = 2;
//     d_args.p[0]         = 4;
//     d_args.p[1]         = 4;
//     d_args.ndom_pts[0]  = 100;
//     d_args.ndom_pts[1]  = 100;
//     d_args.nctrl_pts[0] = 20;
//     d_args.nctrl_pts[1] = 20;
//     d_args.min[0]       = -4.0 * M_PI;
//     d_args.min[1]       = -4.0 * M_PI;
//     d_args.max[0]       = 4.0 * M_PI;
//     d_args.max[1]       = 4.0 * M_PI;
//     d_args.s            = 10.0;              // scaling factor on range
//     master.foreach([&](Block* b, const diy::Master::ProxyWithLink& cp)
//                    { b->generate_sinc_data(cp, d_args); });

    // --- experiments for the paper ---

    // 2d sinc function
//     float norm_err_limit = 1.0e0;
//     float norm_err_limit = 1.0e-1;
//     float norm_err_limit = 1.0e-2;
//     float norm_err_limit = 1.0e-3;
//     float norm_err_limit = 1.0e-4;
//     float norm_err_limit = 1.0e-5;
//     float norm_err_limit = 1.0e-6;
//     d_args.pt_dim       = 3;
//     d_args.dom_dim      = 2;
//     d_args.p[0]         = 4;
//     d_args.p[1]         = 4;
//     d_args.ndom_pts[0]  = 100;
//     d_args.ndom_pts[1]  = 100;
//     d_args.nctrl_pts[0] = 5;
//     d_args.nctrl_pts[1] = 5;
//     d_args.min[0]       = -4.0 * M_PI;
//     d_args.min[1]       = -4.0 * M_PI;
//     d_args.max[0]       = 4.0 * M_PI;
//     d_args.max[1]       = 4.0 * M_PI;
//     d_args.s            = 10.0;              // scaling factor on range
//     master.foreach([&](Block* b, const diy::Master::ProxyWithLink& cp)
//                    { b->generate_sinc_data(cp, d_args); });
>>>>>>> fd9433b7

    // --- experiments for the paper ---

    // 2d sinc function
//     float norm_err_limit = 1.0e0;
//     float norm_err_limit = 1.0e-1;
//     float norm_err_limit = 1.0e-2;
//     float norm_err_limit = 1.0e-3;
//     float norm_err_limit = 1.0e-4;
//     float norm_err_limit = 1.0e-5;
//     float norm_err_limit = 1.0e-6;
//     d_args.pt_dim       = 3;
//     d_args.dom_dim      = 2;
//     d_args.p[0]         = 4;
//     d_args.p[1]         = 4;
//     d_args.ndom_pts[0]  = 100;
//     d_args.ndom_pts[1]  = 100;
//     d_args.nctrl_pts[0] = 5;
//     d_args.nctrl_pts[1] = 5;
//     d_args.min[0]       = -4.0 * M_PI;
//     d_args.min[1]       = -4.0 * M_PI;
//     d_args.max[0]       = 4.0 * M_PI;
//     d_args.max[1]       = 4.0 * M_PI;
//     d_args.s            = 10.0;              // scaling factor on range
//     master.foreach([&](Block* b, const diy::Master::ProxyWithLink& cp)
//                    { b->generate_sinc_data(cp, d_args); });

   // 3d sinc function
//     float norm_err_limit = 1.0e-1;
//     float norm_err_limit = 1.0e-2;
//     float norm_err_limit = 1.0e-3;
//     float norm_err_limit = 1.0e-4;
//     d_args.pt_dim       = 4;
//     d_args.dom_dim      = 3;
//     d_args.p[0]         = 4;
//     d_args.p[1]         = 4;
//     d_args.p[2]         = 4;
//     d_args.ndom_pts[0]  = 100;
//     d_args.ndom_pts[1]  = 100;
//     d_args.ndom_pts[2]  = 100;
//     d_args.nctrl_pts[0] = 5;
//     d_args.nctrl_pts[1] = 5;
//     d_args.nctrl_pts[2] = 5;
//     d_args.min[0]       = -4.0 * M_PI;
//     d_args.min[1]       = -4.0 * M_PI;
//     d_args.min[2]       = -4.0 * M_PI;
//     d_args.max[0]       = 4.0 * M_PI;
//     d_args.max[1]       = 4.0 * M_PI;
//     d_args.max[2]       = 4.0 * M_PI;
//     d_args.s            = 10.0;              // scaling factor on range
//     master.foreach([&](Block* b, const diy::Master::ProxyWithLink& cp)
//                    { b->generate_sinc_data(cp, d_args); });

    // 2d S3D
//     float norm_err_limit = 1.0e0;
//     float norm_err_limit = 1.0e-1;
//     float norm_err_limit = 1.0e-2;
//     float norm_err_limit = 1.0e-3;
//     float norm_err_limit = 1.0e-4;           // hangs during iteration 17
//     d_args.pt_dim       = 3;
//     d_args.dom_dim      = 2;
//     d_args.p[0]         = 3;
//     d_args.p[1]         = 3;
//     d_args.ndom_pts[0]  = 704;
//     d_args.ndom_pts[1]  = 540;
//     d_args.nctrl_pts[0] = 5;
//     d_args.nctrl_pts[1] = 5;
//     master.foreach([&](Block* b, const diy::Master::ProxyWithLink& cp)
//                    { b->read_2d_file_data(cp, d_args); });

    // 2d S3D subset
//     float norm_err_limit = 1.0e0;
//     float norm_err_limit = 1.0e-1;
//     float norm_err_limit = 1.0e-2;
//     d_args.pt_dim       = 3;
//     d_args.dom_dim      = 2;
//     d_args.p[0]         = 3;
//     d_args.p[1]         = 3;
//     d_args.starts[0]    = 100;                    // NB starts are in full 3D even if example is in 2D
//     d_args.starts[1]    = 0;
//     d_args.starts[2]    = 275;
//     d_args.ndom_pts[0]  = 250;
//     d_args.ndom_pts[1]  = 300;
//     d_args.full_dom_pts[0] = 704;               // full domain size (not just the desired subset)
//     d_args.full_dom_pts[1] = 540;
//     d_args.nctrl_pts[0] = 5;
//     d_args.nctrl_pts[1] = 5;
//     master.foreach([&](Block* b, const diy::Master::ProxyWithLink& cp)
//                    { b->read_2d_file_subdata(cp, d_args); });

    // 3d S3D
//     float norm_err_limit = 1.0e0;
//     float norm_err_limit = 1.0e-1;
//     float norm_err_limit = 1.0e-2;
//     d_args.pt_dim       = 4;
//     d_args.dom_dim      = 3;
//     d_args.p[0]         = 3;
//     d_args.p[1]         = 3;
//     d_args.p[2]         = 3;
//     d_args.ndom_pts[0]  = 704;
//     d_args.ndom_pts[1]  = 540;
//     d_args.ndom_pts[2]  = 550;
//     d_args.nctrl_pts[0] = 140;
//     d_args.nctrl_pts[1] = 108;
//     d_args.nctrl_pts[2] = 110;
//     master.foreach([&](Block* b, const diy::Master::ProxyWithLink& cp)
//                    { b->read_3d_file_data(cp, d_args); });
<<<<<<< HEAD
=======

    // 3d S3D subset
//     float norm_err_limit = 1.0e0;
//     float norm_err_limit = 1.0e-1;
    float norm_err_limit = 1.0e-2;
    d_args.pt_dim       = 4;
    d_args.dom_dim      = 3;
    d_args.p[0]         = 3;
    d_args.p[1]         = 3;
    d_args.p[2]         = 3;
    d_args.starts[0]    = 100;                    // NB starts are in full 3D even if example is in 2D
    d_args.starts[1]    = 0;
    d_args.starts[2]    = 140;
    d_args.ndom_pts[0]  = 250;
    d_args.ndom_pts[1]  = 300;
    d_args.ndom_pts[2]  = 275;
    d_args.full_dom_pts[0] = 704;               // full domain size (not just the desired subset)
    d_args.full_dom_pts[1] = 540;
    d_args.full_dom_pts[2] = 550;
    d_args.nctrl_pts[0] = 140;
    d_args.nctrl_pts[1] = 108;
    d_args.nctrl_pts[2] = 110;
    master.foreach([&](Block* b, const diy::Master::ProxyWithLink& cp)
                   { b->read_3d_file_subdata(cp, d_args); });
>>>>>>> fd9433b7

    double encode_time = MPI_Wtime();

    // loop until the error is low enough
    //
    // TODO: need algorithm how to decide correct starting number of control points and knots
    fprintf(stderr, "Starting adaptive encoding...\n");
    int iter;
    bool done;
    for (iter = 0; ; iter++)
    {
        fprintf(stderr, "-----\n\nEncoding iteration %d...\n", iter);
        if (iter == 0)
            master.foreach(&Block::encode_block);
        else
            master.foreach([&](Block* b, const diy::Master::ProxyWithLink& cp)
                           { b->reencode_block(cp, norm_err_limit, done); });

        // debug: compute max error to see that it is decreasing
        fprintf(stderr, "\n iter=%d computing max. error...\n", iter);
        master.foreach([&](Block* b, const diy::Master::ProxyWithLink& cp)
                { b->error(cp, false); });

        if (done)
            break;
    }
    encode_time = MPI_Wtime() - encode_time;
    fprintf(stderr, "-----\n\nAdaptive adaptive encoding done in %d iteration(s)\n", iter);

    // debug: compute max error to verify that it is below the threshold
    fprintf(stderr, "\nFinal decoding and computing max. error...\n");
    master.foreach([&](Block* b, const diy::Master::ProxyWithLink& cp)
            { b->error(cp, true); });

    // print results
    master.foreach(&Block::print_block);
    fprintf(stderr, "encoding time = %.3lf s.\n", encode_time);

    // save the results in diy format
    diy::io::write_blocks("approx.out", world, master);
}<|MERGE_RESOLUTION|>--- conflicted
+++ resolved
@@ -103,7 +103,6 @@
 //                    { b->generate_sinc_data(cp, d_args); });
 
     // 2d sinc function f(x,y) = sinc(x)sinc(y)
-<<<<<<< HEAD
     float norm_err_limit = 1.0e-5;           // normalized maximum allowable error
     d_args.pt_dim       = 3;
     d_args.dom_dim      = 2;
@@ -120,7 +119,7 @@
     d_args.s            = 10.0;              // scaling factor on range
     master.foreach([&](Block* b, const diy::Master::ProxyWithLink& cp)
                    { b->generate_sinc_data(cp, d_args); });
-=======
+
 //     float norm_err_limit = 1.0e-2;           // normalized maximum allowable error
 //     d_args.pt_dim       = 3;
 //     d_args.dom_dim      = 2;
@@ -163,7 +162,6 @@
 //     d_args.s            = 10.0;              // scaling factor on range
 //     master.foreach([&](Block* b, const diy::Master::ProxyWithLink& cp)
 //                    { b->generate_sinc_data(cp, d_args); });
->>>>>>> fd9433b7
 
     // --- experiments for the paper ---
 
@@ -271,8 +269,6 @@
 //     d_args.nctrl_pts[2] = 110;
 //     master.foreach([&](Block* b, const diy::Master::ProxyWithLink& cp)
 //                    { b->read_3d_file_data(cp, d_args); });
-<<<<<<< HEAD
-=======
 
     // 3d S3D subset
 //     float norm_err_limit = 1.0e0;
@@ -297,7 +293,6 @@
     d_args.nctrl_pts[2] = 110;
     master.foreach([&](Block* b, const diy::Master::ProxyWithLink& cp)
                    { b->read_3d_file_subdata(cp, d_args); });
->>>>>>> fd9433b7
 
     double encode_time = MPI_Wtime();
 
